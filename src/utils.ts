--- conflicted
+++ resolved
@@ -1,10 +1,6 @@
 import BigNumber from 'bignumber.js';
-<<<<<<< HEAD
 import { getAddress } from 'ethers/lib/utils';
-import { SwapSide } from 'paraswap-core';
-=======
 import { SwapSide } from '@paraswap/core';
->>>>>>> 53779a21
 import { BI_MAX_UINT256, BI_POWS } from './bigint-constants';
 import { ETHER_ADDRESS, Network } from './constants';
 import { DexConfigMap, Logger, TransferFeeParams } from './types';
