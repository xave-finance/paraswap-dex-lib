--- conflicted
+++ resolved
@@ -267,13 +267,8 @@
       process.env[`HASHFLOW_DISABLED_MMS_42161`]?.split(',') || [],
     adapterAddresses: {
       ArbitrumAdapter01: '0x745Ec73855CeC7249E5fF4c9DD81cc65b4D297a9',
-<<<<<<< HEAD
-      ArbitrumAdapter02: '0xCBaeB06C2dF373c07A2Dc205266EC3bCd525DfB6',
-      ArbitrumBuyAdapter: '0xeBF40A40CA3D4310Bf53048F48e860656e1D7C81',
-=======
       ArbitrumAdapter02: '0x3ad7f275E27AC579cA88e0b4765828242A9E8C49',
       ArbitrumBuyAdapter: '0x6c33C7f6CBB4a428fe9ee31ca500a787c9f1525b',
->>>>>>> 08b876af
     },
     uniswapV2ExchangeRouterAddress:
       '0xB41dD984730dAf82f5C41489E21ac79D5e3B61bC',
