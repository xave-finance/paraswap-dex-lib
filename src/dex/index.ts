--- conflicted
+++ resolved
@@ -63,13 +63,10 @@
 import { QuickSwapV3 } from './quickswap/quickswap-v3';
 import { ZyberSwapV3 } from './quickswap/zyberswap-v3';
 import { TraderJoeV2 } from './trader-joe-v2';
-<<<<<<< HEAD
 import { SwaapV2 } from './swaap-v2/swaap-v2';
-=======
 import { SpiritSwapV3 } from './quickswap/spiritswap-v3';
 import { TraderJoeV21 } from './trader-joe-v2.1';
 import { PancakeswapV3 } from './pancakeswap-v3/pancakeswap-v3';
->>>>>>> 3a164d83
 
 const LegacyDexes = [
   CurveV2,
