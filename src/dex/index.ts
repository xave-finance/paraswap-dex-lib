import { Provider } from '@ethersproject/providers';
import { Address, UnoptimizedRate } from '../types';
import { Curve } from './curve';
import { CurveV2 } from './curve-v2';
import { IDexTxBuilder, DexContructor, IDex, IRouteOptimizer } from './idex';
import { Jarvis } from './jarvis';
import { StablePool } from './stable-pool';
import { Weth } from './weth/weth';
import { ZeroX } from './zerox';
import { UniswapV3 } from './uniswap-v3';
import { Balancer } from './balancer';
import { BalancerV2 } from './balancer-v2/balancer-v2';
import { balancerV2Merge } from './balancer-v2/optimizer';
import { UniswapV2 } from './uniswap-v2/uniswap-v2';
import { UniswapV2Alias } from './uniswap-v2/constants';
import { uniswapMerge } from './uniswap-v2/optimizer';
import { BiSwap } from './uniswap-v2/biswap';
import { MDEX } from './uniswap-v2/mdex';
import { Dfyn } from './uniswap-v2/dfyn';
import { Bancor } from './bancor';
import { BProtocol } from './bProtocol';
import { MStable } from './mStable';
import { Shell } from './shell';
import { Onebit } from './onebit';
import { Compound } from './compound';
import { AaveV1 } from './aave-v1/aave-v1';
import { AaveV2 } from './aave-v2/aave-v2';
import { AaveV3 } from './aave-v3/aave-v3';
import { OneInchLp } from './OneInchLp';
import { DodoV1 } from './dodo-v1';
import { DodoV2 } from './dodo-v2';
import { Smoothy } from './smoothy';
import { Nerve } from './nerve/nerve';
import { IDexHelper } from '../dex-helper';
import { SwapSide, Network } from '../constants';
import { Adapters } from '../types';
import { Lido } from './lido';
import { Excalibur } from './uniswap-v2/excalibur';
import { MakerPsm } from './maker-psm/maker-psm';
import { KyberDmm } from './kyberdmm/kyberdmm';
import { Platypus } from './platypus/platypus';
import { GMX } from './gmx/gmx';
import { WooFi } from './woo-fi/woo-fi';
import { Dystopia } from './uniswap-v2/dystopia/dystopia';
import { ParaswapLimitOrders } from './paraswap-limit-orders/paraswap-limit-orders';
import { AugustusRFQOrder } from './augustus-rfq';

const LegacyDexes = [
  Curve,
  CurveV2,
  StablePool,
  Smoothy,
  ZeroX,
  Balancer,
  Bancor,
  BProtocol,
  MStable,
  Shell,
  Onebit,
  Compound,
  OneInchLp,
  DodoV1,
  DodoV2,
  UniswapV3,
  Jarvis,
  Lido,
  AugustusRFQOrder,
];

const Dexes = [
  BalancerV2,
  UniswapV2,
  BiSwap,
  MDEX,
  Dfyn,
  Excalibur,
  AaveV1,
  AaveV2,
  AaveV3,
  KyberDmm,
  Weth,
  MakerPsm,
  Nerve,
  Platypus,
  GMX,
  WooFi,
  Dystopia,
  ParaswapLimitOrders,
];

const AdapterNameAddressMap: {
  [network: number]: { [name: string]: Address };
} = {
  [Network.MAINNET]: {
    Adapter01: '0x3A0430bF7cd2633af111ce3204DB4b0990857a6F',
    Adapter02: '0xFC2Ba6E830a04C25e207B8214b26d8C713F6881F',
    Adapter03: '0xe5993623FF3ecD1f550124059252dDff804b3879',
    BuyAdapter: '0xe56823aC543c81f747eD95F3f095b5A19224bd3a',
  },
  [Network.POLYGON]: {
    PolygonAdapter01: '0xD458FA906121d9081970Ed3937df50C8Ba88E9c0',
    PolygonAdapter02: '0x475928fE50a9E9ADb706d6f5624fB97EE2AC087D',
    PolygonBuyAdapter: '0xDc514c500dB446F5a7Ab80872bAf3adDEfd00174',
  },
  [Network.BSC]: {
    BscAdapter01: '0xC9229EeC07B176AcC448BE33177c2834c9575ec5',
    BscBuyAdapter: '0xF52523B9d788F4E2Dd256dc5077879Af0448c37A',
  },
  [Network.ROPSTEN]: {
    RopstenAdapter01: '0x59b7F6258e78C3E5234bb651656EDd0e08868cd5',
    RopstenBuyAdapter: '0x63e908A4C793a33e40254362ED1A5997a234D85C',
  },
  [Network.AVALANCHE]: {
<<<<<<< HEAD
    AvalancheAdapter01: '0x5F7Cf10348A7d53709f13BbA1d6B47c2628c1bB9',
    AvalancheBuyAdapter: '0xe92b586627ccA7a83dC919cc7127196d70f55a06',
=======
    AvalancheAdapter01: '0xb41Ec6e014e2AD12Ae8514216EAb2592b74F19e7',
    AvalancheBuyAdapter: '0x05d0c2b58fF6c05bcc3e5F2D797bEB77e0A4CC7b',
>>>>>>> 006d64d7
  },
  [Network.FANTOM]: {
    FantomAdapter01: '0xF52523B9d788F4E2Dd256dc5077879Af0448c37A',
    FantomBuyAdapter: '0x27eb327B7255a2bF666EBB4D60AB4752dA4611b9',
  },
};

export type LegacyDexConstructor = new (
  augustusAddress: Address,
  network: number,
  provider: Provider,
) => IDexTxBuilder<any, any>;

interface IGetDirectFunctionName {
  getDirectFunctionName?(): string[];
}

export class DexAdapterService {
  dexToKeyMap: {
    [key: string]: LegacyDexConstructor | DexContructor<any, any, any>;
  } = {};
  directFunctionsNames: string[];
  dexInstances: {
    [key: string]: IDexTxBuilder<any, any> | IDex<any, any, any>;
  } = {};
  isLegacy: { [dexKey: string]: boolean } = {};
  // dexKeys only has keys for non legacy dexes
  dexKeys: string[] = [];
  uniswapV2Alias: string | null;

  public routeOptimizers: IRouteOptimizer<UnoptimizedRate>[] = [
    balancerV2Merge,
    uniswapMerge,
  ];

  constructor(
    private dexHelper: IDexHelper,
    public network: number,
    protected sellAdapters: Adapters = {},
    protected buyAdapters: Adapters = {},
  ) {
    LegacyDexes.forEach(DexAdapter => {
      DexAdapter.dexKeys.forEach(key => {
        this.dexToKeyMap[key.toLowerCase()] = DexAdapter;
        this.isLegacy[key.toLowerCase()] = true;
      });
    });

    Dexes.forEach(DexAdapter => {
      DexAdapter.dexKeysWithNetwork.forEach(({ key, networks }) => {
        if (networks.includes(network)) {
          const _key = key.toLowerCase();
          this.isLegacy[_key] = false;
          this.dexKeys.push(key);
          this.dexInstances[_key] = new DexAdapter(
            this.network,
            key,
            this.dexHelper,
          );

          const sellAdaptersDex = (
            this.dexInstances[_key] as IDex<any, any, any>
          ).getAdapters(SwapSide.SELL);
          if (sellAdaptersDex)
            this.sellAdapters[_key] = sellAdaptersDex.map(
              ({ name, index }) => ({
                adapter: AdapterNameAddressMap[network][name],
                index,
              }),
            );

          const buyAdaptersDex = (
            this.dexInstances[_key] as IDex<any, any, any>
          ).getAdapters(SwapSide.BUY);
          if (buyAdaptersDex)
            this.buyAdapters[_key] = buyAdaptersDex.map(({ name, index }) => ({
              adapter: AdapterNameAddressMap[network][name],
              index,
            }));
        }
      });
    });

    this.directFunctionsNames = [...LegacyDexes, ...Dexes]
      .flatMap(dexAdapter => {
        const _dexAdapter = dexAdapter as IGetDirectFunctionName;
        return _dexAdapter.getDirectFunctionName
          ? _dexAdapter.getDirectFunctionName()
          : [];
      })
      .filter(x => !!x)
      .map(v => v.toLowerCase());

    this.uniswapV2Alias =
      this.network in UniswapV2Alias
        ? UniswapV2Alias[this.network].toLowerCase()
        : null;
  }

  getTxBuilderDexByKey(dexKey: string): IDexTxBuilder<any, any> {
    let _dexKey = this.getDexKeySpecial(dexKey);

    if (!this.dexInstances[_dexKey]) {
      const DexAdapter = this.dexToKeyMap[_dexKey];
      if (!DexAdapter)
        throw new Error(
          `${dexKey} dex is not supported for network(${this.network})!`,
        );

      this.dexInstances[_dexKey] = new (DexAdapter as LegacyDexConstructor)(
        this.dexHelper.augustusAddress,
        this.network,
        this.dexHelper.provider,
      );
    }

    return this.dexInstances[_dexKey];
  }

  isDirectFunctionName(functionName: string): boolean {
    return this.directFunctionsNames.includes(functionName.toLowerCase());
  }

  getAllDexKeys() {
    return this.dexKeys;
  }

  getDexByKey(key: string): IDex<any, any, any> {
    const _key = key.toLowerCase();
    if (!(_key in this.isLegacy) || this.isLegacy[_key])
      throw new Error('Invalid Dex Key');

    return this.dexInstances[_key] as IDex<any, any, any>;
  }

  getAllDexAdapters(side: SwapSide = SwapSide.SELL) {
    return side === SwapSide.SELL ? this.sellAdapters : this.buyAdapters;
  }

  getDexKeySpecial(dexKey: string, isAdapters: boolean = false) {
    dexKey = dexKey.toLowerCase();
    if (!isAdapters && /^paraswappool(.*)/i.test(dexKey)) return 'zerox';
    else if ('uniswapforkoptimized' === dexKey) {
      if (!this.uniswapV2Alias)
        throw new Error(
          `${dexKey} dex is not supported for network(${this.network})!`,
        );
      return this.uniswapV2Alias;
    }
    return dexKey;
  }

  getAdapter(dexKey: string, side: SwapSide) {
    const specialDexKey = this.getDexKeySpecial(dexKey, true);
    return side === SwapSide.SELL
      ? this.sellAdapters[specialDexKey]
      : this.buyAdapters[specialDexKey];
  }
}<|MERGE_RESOLUTION|>--- conflicted
+++ resolved
@@ -111,13 +111,8 @@
     RopstenBuyAdapter: '0x63e908A4C793a33e40254362ED1A5997a234D85C',
   },
   [Network.AVALANCHE]: {
-<<<<<<< HEAD
-    AvalancheAdapter01: '0x5F7Cf10348A7d53709f13BbA1d6B47c2628c1bB9',
-    AvalancheBuyAdapter: '0xe92b586627ccA7a83dC919cc7127196d70f55a06',
-=======
     AvalancheAdapter01: '0xb41Ec6e014e2AD12Ae8514216EAb2592b74F19e7',
     AvalancheBuyAdapter: '0x05d0c2b58fF6c05bcc3e5F2D797bEB77e0A4CC7b',
->>>>>>> 006d64d7
   },
   [Network.FANTOM]: {
     FantomAdapter01: '0xF52523B9d788F4E2Dd256dc5077879Af0448c37A',
