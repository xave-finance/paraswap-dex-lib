--- conflicted
+++ resolved
@@ -54,11 +54,8 @@
   'cheeseswap',
   'spookyswap',
   'spiritswap',
-<<<<<<< HEAD
   'knightswap',
-=======
   'morpheusswap',
->>>>>>> 1585e156
 ];
 
 type UniswapDataLegacy = {
