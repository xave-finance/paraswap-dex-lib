import { ethers } from 'ethers';
import { Interface } from '@ethersproject/abi';
import {
  Token,
  Address,
  ExchangePrices,
  PoolPrices,
  AdapterExchangeParam,
  SimpleExchangeParam,
  PoolLiquidity,
  Logger,
  BigIntAsString,
  OptimalSwapExchange,
  ExchangeTxInfo,
  PreprocessTransactionOptions,
} from '../../types';
import { SwapSide, Network, LIMIT_ORDER_PROVIDERS } from '../../constants';
import * as CALLDATA_GAS_COST from '../../calldata-gas-cost';
import { getBigIntPow, getDexKeysWithNetwork } from '../../utils';
import { IDex } from '../../dex/idex';
import { IDexHelper } from '../../dex-helper/idex-helper';
import {
  ParaSwapLimitOrdersData,
  ParaSwapOrderResponse,
  ParaSwapOrderBookResponse,
  OrderInfo,
  ParaSwapOrderBook,
} from './types';
import { Adapters, ParaSwapLimitOrdersConfig } from './config';
import { LimitOrderExchange } from '../limit-order-exchange';
import { BI_MAX_UINT256 } from '../../bigint-constants';
import augustusRFQABI from '../../abi/paraswap-limit-orders/AugustusRFQ.abi.json';
import {
  MAX_ORDERS_MULTI_FACTOR,
  MAX_ORDERS_USED_FOR_SWAP,
  ONE_ORDER_GASCOST,
} from './constant';
import BigNumber from 'bignumber.js';

const BLACKLIST_CACHE_PREFIX = `lo_blacklist`;

export class ParaSwapLimitOrders
  extends LimitOrderExchange<ParaSwapOrderResponse, ParaSwapOrderBookResponse>
  implements IDex<ParaSwapLimitOrdersData>
{
  readonly hasConstantPriceLargeAmounts = false;
  readonly needWrapNative = true;
  readonly isFeeOnTransferSupported = false;

  public static dexKeysWithNetwork: { key: string; networks: Network[] }[] =
    getDexKeysWithNetwork(ParaSwapLimitOrdersConfig);

  logger: Logger;

  protected augustusRFQAddress: Address;

  constructor(
    protected network: Network,
    dexKey: string,
    protected dexHelper: IDexHelper,
    protected adapters = Adapters[network] ? Adapters[network] : {},
    protected rfqIface = new Interface(augustusRFQABI),
  ) {
<<<<<<< HEAD
    super(dexHelper.config.data.augustusAddress, dexHelper.web3Provider);
    this.augustusRFQAddress =
      dexHelper.config.data.augustusRFQAddress.toLowerCase();
=======
    super(dexHelper, dexKey);
>>>>>>> b40e63ec
    this.logger = dexHelper.getLogger(dexKey);
  }

  get limitOrderProviderName() {
    return LIMIT_ORDER_PROVIDERS.PARASWAP;
  }

  getAdapters(side: SwapSide): { name: string; index: number }[] | null {
    return this.adapters[side] ? this.adapters[side] : null;
  }

  getIdentifier(srcToken: Address, destToken: Address) {
    // Expected lowered Addresses
    return `${this.dexKey.toLowerCase()}_${srcToken}_${destToken}`;
  }

  async isBlacklisted(userAddress: string): Promise<boolean> {
    const value = await this.dexHelper.cache.rawget(
      `${BLACKLIST_CACHE_PREFIX}_${userAddress}`.toLowerCase(),
    );
    if (value) {
      return true;
    }

    return false;
  }

  async getPoolIdentifiers(
    srcToken: Token,
    destToken: Token,
    side: SwapSide,
    blockNumber: number,
  ): Promise<string[]> {
    const _srcToken = this.dexHelper.config.wrapETH(srcToken);
    const _destToken = this.dexHelper.config.wrapETH(destToken);

    const _srcAddress = _srcToken.address.toLowerCase();
    const _destAddress = _destToken.address.toLowerCase();

    if (_srcAddress === _destAddress) {
      return [];
    }

    const orderBook = await this._getLatestOrderBook(_srcAddress, _destAddress);

    if (orderBook === null) return [];

    return [this.getIdentifier(_srcAddress, _destAddress)];
  }

  async getPricesVolume(
    srcToken: Token,
    destToken: Token,
    amounts: bigint[],
    side: SwapSide,
    blockNumber: number,
    limitPools?: string[],
  ): Promise<null | ExchangePrices<ParaSwapLimitOrdersData>> {
    try {
      const _srcToken = this.dexHelper.config.wrapETH(srcToken);
      const _destToken = this.dexHelper.config.wrapETH(destToken);

      const _srcAddress = _srcToken.address.toLowerCase();
      const _destAddress = _destToken.address.toLowerCase();

      if (_srcAddress === _destAddress) return null;

      const expectedIdentifier = this.getIdentifier(_srcAddress, _destAddress);

      if (
        limitPools !== undefined &&
        !limitPools.some(p => p === expectedIdentifier)
      )
        return null;

      const isSell = side === SwapSide.SELL;
      const unitVolume = getBigIntPow(
        isSell ? _srcToken.decimals : _destToken.decimals,
      );

      let orderBook = await this._getLatestOrderBook(_srcAddress, _destAddress);

      if (orderBook === null) return null;

      // Unit is volume is not increasing, so better to request separate
      let {
        prices: [unit],
      } = this._getPrices([unitVolume], orderBook, isSell);

      const { prices, gasCosts, maxOrdersCount } = this._getPrices(
        amounts,
        orderBook,
        isSell,
      );

      if (unit === 0n) {
        // If we didn't fulfill unit amount, scale up latest amount till unit
        unit = (unitVolume * prices.slice(-1)[0]) / amounts.slice(-1)[0];
      }

      return [
        {
          unit,
          prices,
          data: {
            orderInfos: null,
            maxOrdersCount,
          },
          poolIdentifier: expectedIdentifier,
          exchange: this.dexKey,
          gasCost: gasCosts.map(v => Number(v)),
          poolAddresses: [this.augustusRFQAddress],
        },
      ];
    } catch (e) {
      this.logger.error(
        `Error_getPricesVolume ${this.dexKey}: ${
          srcToken.symbol || srcToken.address
        }, ${destToken.symbol || destToken.address}, ${side}:`,
        e,
      );
      return null;
    }
  }

  // Returns estimated gas cost of calldata for this DEX in multiSwap
  getCalldataGasCost(
    poolPrices: PoolPrices<ParaSwapLimitOrdersData>,
  ): number | number[] {
    return (poolPrices.gasCost as number[]).map(g => {
      if (!g) return 0;
      const numOrders = Number(BigInt(g) / ONE_ORDER_GASCOST);
      return (
        CALLDATA_GAS_COST.DEX_NO_PAYLOAD +
        CALLDATA_GAS_COST.LENGTH_LARGE +
        // Struct header
        CALLDATA_GAS_COST.OFFSET_SMALL +
        // Struct -> orderInfos[] header
        CALLDATA_GAS_COST.OFFSET_SMALL +
        // Struct -> orderInfos[]
        CALLDATA_GAS_COST.LENGTH_SMALL +
        // Struct -> orderInfos[0:numOrders] headers
        CALLDATA_GAS_COST.OFFSET_SMALL +
        CALLDATA_GAS_COST.OFFSET_LARGE * (numOrders - 1) +
        // Struct -> orderInfos[0:numOrders]
        numOrders *
          // Struct -> orderInfos[i] -> order
          (CALLDATA_GAS_COST.FULL_WORD +
            CALLDATA_GAS_COST.TIMESTAMP +
            CALLDATA_GAS_COST.ADDRESS +
            CALLDATA_GAS_COST.ADDRESS +
            CALLDATA_GAS_COST.ADDRESS +
            CALLDATA_GAS_COST.ADDRESS +
            CALLDATA_GAS_COST.AMOUNT +
            CALLDATA_GAS_COST.AMOUNT +
            // Struct -> orderInfos[i] -> signature header
            CALLDATA_GAS_COST.OFFSET_LARGE +
            // Struct -> orderInfos[i] -> takerTokenFillAmount
            CALLDATA_GAS_COST.AMOUNT +
            // Struct -> orderInfos[i] -> permitTakerAsset header
            CALLDATA_GAS_COST.OFFSET_LARGE +
            // Struct -> orderInfos[i] -> permitMakerAsset header
            CALLDATA_GAS_COST.OFFSET_LARGE +
            // Struct -> orderInfos[i] -> signature
            CALLDATA_GAS_COST.LENGTH_SMALL +
            CALLDATA_GAS_COST.FULL_WORD +
            CALLDATA_GAS_COST.FULL_WORD +
            CALLDATA_GAS_COST.wordNonZeroBytes(1) +
            // Struct -> orderInfos[i] -> permitTakerAsset
            CALLDATA_GAS_COST.ZERO +
            // Struct -> orderInfos[i] -> permitMakerAsset
            CALLDATA_GAS_COST.ZERO)
      );
    });
  }

  async preProcessTransaction?(
    optimalSwapExchange: OptimalSwapExchange<ParaSwapLimitOrdersData>,
    srcToken: Token,
    destToken: Token,
    side: SwapSide,
    options: PreprocessTransactionOptions,
  ): Promise<[OptimalSwapExchange<ParaSwapLimitOrdersData>, ExchangeTxInfo]> {
    const userAddress = options.txOrigin;

    const srcWrapped = this.dexHelper.config
      .wrapETH(srcToken)
      .address.toLowerCase();
    const destWrapped = this.dexHelper.config
      .wrapETH(destToken)
      .address.toLowerCase();

    const isSell = side === SwapSide.SELL;
    const amountWithSlippage = isSell
      ? BigInt(
          new BigNumber(optimalSwapExchange.destAmount.toString())
            .times(options.slippageFactor)
            .toFixed(0),
        )
      : BigInt(
          options.slippageFactor
            .times(optimalSwapExchange.srcAmount.toString())
            .toFixed(0),
        );

    const { encodingValues, minDeadline } =
      await this._prepareOrdersForTransaction(
        srcWrapped,
        destWrapped,
        isSell ? optimalSwapExchange.srcAmount : amountWithSlippage.toString(),
        isSell ? amountWithSlippage.toString() : optimalSwapExchange.destAmount,
        side,
        userAddress,
      );

    return [
      {
        ...optimalSwapExchange,
        data: { orderInfos: encodingValues },
      },
      { deadline: minDeadline },
    ];
  }

  getTokenFromAddress?(address: Address): Token {
    // We don't have predefined set of tokens with decimals
    // Anyway we don't use decimals, so it is fine to do this
    return { address, decimals: 0 };
  }

  getAdapterParam(
    srcToken: string,
    destToken: string,
    srcAmount: string,
    destAmount: string,
    data: ParaSwapLimitOrdersData,
    side: SwapSide,
  ): AdapterExchangeParam {
    const { orderInfos } = data;
    if (orderInfos === null) {
      throw new Error(
        `Error_${this.dexKey}_getAdapterParam payload is not received. It may be because of` +
          `not calling preProcessTransaction before`,
      );
    }

    const isSell = side === SwapSide.SELL;
    const orderInfoParamType = this.rfqIface.getFunction(
      isSell ? 'tryBatchFillOrderTakerAmount' : 'tryBatchFillOrderMakerAmount',
    ).inputs[0];

    const orderInfoTypes = orderInfoParamType.format(
      ethers.utils.FormatTypes.full,
    );

    const payload = this.rfqIface._abiCoder.encode(
      [`tuple(${orderInfoTypes})`],
      [{ orderInfos }],
    );

    return {
      targetExchange: this.augustusRFQAddress,
      payload,
      networkFee: '0',
    };
  }

  async getSimpleParam(
    srcToken: string,
    destToken: string,
    srcAmount: string,
    destAmount: string,
    data: ParaSwapLimitOrdersData,
    side: SwapSide,
  ): Promise<SimpleExchangeParam> {
    const { orderInfos } = data;

    if (orderInfos === null) {
      throw new Error(
        `Error_${this.dexKey}_getAdapterParam payload is not received. It may be because of` +
          `not calling preProcessTransaction before`,
      );
    }

    const isSell = side === SwapSide.SELL;
    const swapData = this.rfqIface.encodeFunctionData(
      isSell ? 'tryBatchFillOrderTakerAmount' : 'tryBatchFillOrderMakerAmount',
      [orderInfos, isSell ? srcAmount : destAmount, this.augustusAddress],
    );

    return this.buildSimpleParamWithoutWETHConversion(
      srcToken,
      srcAmount,
      destToken,
      destAmount,
      swapData,
      this.augustusRFQAddress,
    );
  }

  async getTopPoolsForToken(
    tokenAddress: Address,
    limit: number,
  ): Promise<PoolLiquidity[]> {
    return [];
  }

  private async _getLatestOrderBook(
    src: Address,
    dest: Address,
  ): Promise<ParaSwapOrderBook[] | null> {
    const orderBookUnparsed = await this._limitOrderProvider!.fetchOrderBook(
      this.network,
      src,
      dest,
    );

    if (orderBookUnparsed === null || orderBookUnparsed.length === 0) {
      this.logger.trace(
        `${this.dexKey}: No orderBook found for ${src} and ${dest} on ${this.network} network`,
      );
      return null;
    }

    return orderBookUnparsed
      .map(orderBook => ({
        swappableMakerBalance: BigInt(orderBook.swappableMakerBalance),
        swappableTakerBalance: BigInt(orderBook.swappableTakerBalance),
        makerAmount: BigInt(orderBook.makerAmount),
        takerAmount: BigInt(orderBook.takerAmount),
        isFillOrKill: orderBook.isFillOrKill,
      }))
      .filter(
        orderBook =>
          orderBook.swappableMakerBalance > 0n &&
          orderBook.swappableTakerBalance > 0n,
      );
  }

  private async _prepareOrdersForTransaction(
    srcToken: Address,
    destToken: Address,
    srcAmount: BigIntAsString,
    destAmount: BigIntAsString,
    side: SwapSide,
    userAddress: Address,
  ): Promise<{
    encodingValues: OrderInfo[];
    minDeadline: bigint;
  }> {
    // I assume that srcToken and destToken are already wrapped
    // And received orders are fully match the amount we need and the price
    // without further checks and calculations
    const orderInfos = await this._limitOrderProvider!.fetchAndReserveOrders(
      this.network,
      srcToken,
      destToken,
      srcAmount,
      destAmount,
      side,
      userAddress,
    );

    if (orderInfos === null)
      throw new Error(
        `${
          this.dexKey
        }: No orders received from _limitOrderProvider fetchAndReserveOrders request with params: ${JSON.stringify(
          {
            network: this.network,
            srcToken,
            destToken,
            srcAmount,
            destAmount,
            side,
            userAddress,
          },
        )}`,
      );

    const encodingValues: OrderInfo[] = new Array(orderInfos.length);

    let minDeadline = BI_MAX_UINT256;
    for (const [i, orderInfo] of orderInfos.entries()) {
      // Find minimum deadline value
      const { order } = orderInfo;

      const orderExpiryBigInt = BigInt(order.expiry);
      minDeadline =
        orderExpiryBigInt < minDeadline ? orderExpiryBigInt : minDeadline;

      encodingValues[i] = {
        order: {
          nonceAndMeta: order.nonceAndMeta,
          expiry: order.expiry,
          makerAsset: order.makerAsset,
          takerAsset: order.takerAsset,
          maker: order.maker,
          taker: order.taker,
          makerAmount: order.makerAmount,
          takerAmount: order.takerAmount,
        },
        signature: orderInfo.signature,
        takerTokenFillAmount: orderInfo.takerTokenFillAmount,
        permitTakerAsset: orderInfo.permitTakerAsset
          ? orderInfo.permitTakerAsset
          : '0x',
        permitMakerAsset: orderInfo.permitMakerAsset
          ? orderInfo.permitMakerAsset
          : '0x',
      };
    }
    return { encodingValues, minDeadline };
  }

  private _getPrices(
    amounts: bigint[],
    orderBook: ParaSwapOrderBook[],
    isSell: boolean,
  ): { prices: bigint[]; gasCosts: bigint[]; maxOrdersCount: number } {
    const prices = new Array<bigint>(amounts.length).fill(0n);
    const gasCosts = new Array<bigint>(amounts.length).fill(0n);
    let maxOrdersCount = 0;

    const calcOutFunc = isSell
      ? this._calcMakerFromTakerAmount
      : this._calcTakerFromMakerAmount;

    const srcKeyAmount = isSell
      ? 'swappableTakerBalance'
      : 'swappableMakerBalance';
    const destKeyAmount = isSell
      ? 'swappableMakerBalance'
      : 'swappableTakerBalance';

    const orderThresholdDenominators = [
      BigInt(MAX_ORDERS_USED_FOR_SWAP) * BigInt(MAX_ORDERS_MULTI_FACTOR),
      BigInt(MAX_ORDERS_USED_FOR_SWAP),
    ];

    for (const orderThresholdDenominator of orderThresholdDenominators) {
      let latestFilteredOrderBook = orderBook;
      for (const [i, amount] of amounts.entries()) {
        if (!(prices[i] === 0n && gasCosts[i] === 0n)) {
          // We don't want to recalculate prices if previous iterations succeeded
          continue;
        }

        if (amount === 0n) {
          prices[i] = 0n;
          gasCosts[i] = 0n;
          continue;
        }

        const amountThreshold = amount / orderThresholdDenominator;

        latestFilteredOrderBook = latestFilteredOrderBook.filter(
          ob => ob[srcKeyAmount] >= amountThreshold,
        );

        if (latestFilteredOrderBook.length === 0) {
          prices[i] = 0n;
          gasCosts[i] = 0n;
          continue;
        }

        let toFill = amount;
        let numberOfOrders = 0n;
        let filled = 0n;

        for (const order of latestFilteredOrderBook) {
          if (toFill > 0n) {
            if (toFill > order[srcKeyAmount]) {
              toFill -= order[srcKeyAmount];
              filled += order[destKeyAmount];
              numberOfOrders++;
            } else if (order.isFillOrKill) {
              continue;
            } else {
              filled += calcOutFunc(
                toFill,
                order.makerAmount,
                order.takerAmount,
              );
              toFill = 0n;
              numberOfOrders++;
            }
          }
          if (numberOfOrders >= MAX_ORDERS_USED_FOR_SWAP) {
            break;
          }
        }

        if (numberOfOrders > MAX_ORDERS_USED_FOR_SWAP) {
          prices[i] = 0n;
          gasCosts[i] = 0n;
        } else if (toFill === 0n) {
          prices[i] = filled;
          gasCosts[i] = numberOfOrders * ONE_ORDER_GASCOST;
          maxOrdersCount = Math.max(maxOrdersCount, +numberOfOrders.toString());
        } else {
          prices[i] = 0n;
          gasCosts[i] = 0n;
        }
      }
    }
    return { prices, gasCosts, maxOrdersCount };
  }

  private _calcTakerFromMakerAmount(
    swappableMakerAmount: bigint,
    makerAmount: bigint,
    takerAmount: bigint,
  ): bigint {
    return (
      (swappableMakerAmount * takerAmount + (makerAmount - 1n)) / makerAmount
    );
  }

  private _calcMakerFromTakerAmount(
    swappableTakerAmount: bigint,
    makerAmount: bigint,
    takerAmount: bigint,
  ): bigint {
    return (swappableTakerAmount * makerAmount) / takerAmount;
  }
}<|MERGE_RESOLUTION|>--- conflicted
+++ resolved
@@ -61,13 +61,9 @@
     protected adapters = Adapters[network] ? Adapters[network] : {},
     protected rfqIface = new Interface(augustusRFQABI),
   ) {
-<<<<<<< HEAD
-    super(dexHelper.config.data.augustusAddress, dexHelper.web3Provider);
+    super(dexHelper, dexKey);
     this.augustusRFQAddress =
       dexHelper.config.data.augustusRFQAddress.toLowerCase();
-=======
-    super(dexHelper, dexKey);
->>>>>>> b40e63ec
     this.logger = dexHelper.getLogger(dexKey);
   }
 
