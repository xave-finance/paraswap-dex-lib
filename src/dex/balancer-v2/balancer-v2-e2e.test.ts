--- conflicted
+++ resolved
@@ -174,10 +174,8 @@
           network,
           provider,
         );
-<<<<<<< HEAD
       });*/
-=======
-      });
+
       it('wstETH -> ETH, MetaStable Pool', async () => {
         await testE2E(
           tokens['wstETH'],
@@ -191,7 +189,6 @@
           provider,
         );
       });
->>>>>>> c6bf0d9d
     });
 
     describe('Multiswap', () => {
